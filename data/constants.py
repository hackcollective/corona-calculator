"""
Range estimates for various epidemiology constants.
Data gathered from https://github.com/midas-network/COVID-19/tree/master/parameter_estimates/2019_novel_coronavirus
and https://www.mdpi.com/2077-0383/9/2/462/htm
Parameter bounds were subjectively chosen from positively peer-reviewed estimates.
"""

import pandas as pd


class Countries:
    data = pd.read_csv("data/country_data.csv", index_col="Country").to_dict(
        orient="index"
    )
    countries = list(data.keys())


"""
SIR model constants
"""


class RemovalRate:
    min = 1 / 7
    default = 1 / 10  # Recovery period around 10 days
    max = 1 / 14


class TransmissionRatePerContact:
    # Probability of a contact between carrier and susceptible leading to infection
    min = 0.01
    default = (
        0.018
    )  # Found using binomial distribution in Wuhan scenario: 14 contacts per day, 10 infectious days, 2.5 average people infected.
    max = 0.022


class AverageDailyContacts:
    min = 0
    max = 100
    default = 20


"""
Health care constants
"""


class AscertainmentRate:
    # Proportion of true cases diagnosed
    min = 0.05
    max = 0.25
    default = 0.1


class MortalityRate:
    min = 0.005
    max = 0.05
    default = 0.01


class HospitalizationRate:
    # Cases requiring hospitalization
<<<<<<< HEAD
    min = 0.05
    max = 0.02
    default = 0.2


class VentilationRate:
    # Cases requiring ICU care
    # From chart 18 https://medium.com/@tomaspueyo/coronavirus-act-today-or-people-will-die-f4d3d9cd99ca
    min = 0.01
    max = 0.02
    default = 0.015
=======
    min = 0.1
    max = 0.2
    default = 0.15
>>>>>>> c92dbe1f
<|MERGE_RESOLUTION|>--- conflicted
+++ resolved
@@ -61,10 +61,9 @@
 
 class HospitalizationRate:
     # Cases requiring hospitalization
-<<<<<<< HEAD
-    min = 0.05
-    max = 0.02
-    default = 0.2
+    min = 0.1
+    max = 0.2
+    default = 0.15
 
 
 class VentilationRate:
@@ -72,9 +71,4 @@
     # From chart 18 https://medium.com/@tomaspueyo/coronavirus-act-today-or-people-will-die-f4d3d9cd99ca
     min = 0.01
     max = 0.02
-    default = 0.015
-=======
-    min = 0.1
-    max = 0.2
-    default = 0.15
->>>>>>> c92dbe1f
+    default = 0.015