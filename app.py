from dataclasses import dataclass

import streamlit as st

import graphing
import models
from data import constants

# estimates from https://github.com/midas-network/COVID-19/tree/master/parameter_estimates/2019_novel_coronavirus


<<<<<<< HEAD
class Sidebar:
    area_population = st.sidebar.number_input(
        "Population in your area (million)", min_value=1, step=1
    )
    number_cases_confirmed = st.sidebar.number_input(
        "Confirmed cases in your area", min_value=1, step=10
=======
@dataclass
class sidebar:
    country = st.sidebar.selectbox(
        "What country do you live in?", options=constants.Countries.countries
>>>>>>> c92dbe1f
    )
    transmission_probability = st.sidebar.slider(
        label="Probability of a sick person infecting a susceptible person upon contact",
        min_value=constants.TransmissionRatePerContact.min,
        max_value=constants.TransmissionRatePerContact.max,
        value=constants.TransmissionRatePerContact.default,
    )
    contact_rate = st.sidebar.slider(
        label="Number of people infected people come into contact with daily",
        min_value=constants.AverageDailyContacts.min,
        max_value=constants.AverageDailyContacts.max,
        value=constants.AverageDailyContacts.default,
    )

    num_days_for_prediction = st.sidebar.slider(
        label="Number of days for prediction", min_value=50, max_value=365, value=100
    )

    number_of_beds = st.sidebar.slider(label='Number of hospital beds available', min_value=100, max_value=1000000, value=100000)
    number_of_ventilators = st.sidebar.slider(label='Number of ventilators available', min_value=100, max_value=1000000, value=100000)

    # Don't know if we want to present doubling time here or R or something else
    # estimated_doubling_time = st.sidebar.slider(label='Estimated time (days) for number of infected people to double', min_value=1, max_value=10, value=5)
    # symptom_delay =  st.sidebar.slider(label='Time between infection and symptoms being displayed', min_value=1, max_value=10, value=5)
    # diagnostic_delay = st.sidebar.slider(label='Time between being tested and receiving a diagnosis', min_value=1, max_value=10, value=3)
    # https://www.thelancet.com/journals/laninf/article/PIIS1473-3099(20)30195-X/fulltext
    # mortality_rate = st.sidebar.slider(label='% mortality rate', min_value=0., step=.1, max_value=50., value=5.)
    # hospitalization_rate = st.sidebar.slider(label='% of cases requiring hospitalization', min_value=0., max_value=100., step=.5, value=5.)
    # ventilator_rate = st.sidebar.slider(label='% of cases requiring a ventilator',min_value=0., max_value=100., step=.5, value=1.)
    # num_beds = st.sidebar.slider(label='Number of hospital beds available', min_value=100, max_value=1000000, value=100000)
    # stay_in_hospital = st.sidebar.slider(label='How many days people stay in hospital', min_value=3, max_value=20, value=12)


def run_app():
    st.title("Corona Calculator")
<<<<<<< HEAD
    st.write("The critical factor for controlling spread is how many others infected people interact with each day. "
             "This has a dramatic effect upon the dynamics of the disease.")
    Sidebar()
=======
    sidebar()
    country = sidebar.country
    number_cases_confirmed = constants.Countries.data[country]["confirmed_cases"]
    population = constants.Countries.data[country]["population"]

>>>>>>> c92dbe1f
    sir_model = models.SIRModel(
        Sidebar.transmission_probability,
        Sidebar.contact_rate,
        constants.RemovalRate.default,
    )
    true_cases_estimator = models.TrueInfectedCasesModel(
        constants.AscertainmentRate.default
    )
    death_toll_model = models.DeathTollModel(constants.MortalityRate.default)
    hospitalization_model = models.HospitalizationModel(constants.HospitalizationRate.default,
                                                        constants.VentilationRate.default)
    df = models.get_predictions(
        true_cases_estimator,
        sir_model,
        death_toll_model,
<<<<<<< HEAD
        hospitalization_model,
        Sidebar.number_cases_confirmed,
        Sidebar.area_population * 1000000,
        Sidebar.num_days_for_prediction,
=======
        number_cases_confirmed,
        population,
        sidebar.num_days_for_prediction,
>>>>>>> c92dbe1f
    )

    # Split df into hospital and non-hospital stats
    df_base = df[~df.Status.isin(['Hospitalized', 'Ventilated'])]
    base_graph = graphing.infection_graph(df_base)
    st.write(base_graph)

    hospital_graph = graphing.hospitalization_graph(df[df.Status.isin(['Infected', 'Hospitalized', 'Ventilated'])],
                                                    Sidebar.number_of_beds,
                                                    Sidebar.number_of_ventilators)

    st.title('How will this affect my healthcare system?')
    st.write('The important variable for hospitals is the peak number of people who require hospitalization'
             ' and ventilation at any one time')
    st.write(hospital_graph)
    peak_occupancy = df.loc[df.Status=='Hospitalized']['Forecast'].max()
    percent_beds_at_peak =  min(100 * Sidebar.number_of_beds / peak_occupancy, 100)

    peak_ventilation = df.loc[df.Status == 'Ventilated']['Forecast'].max()
    percent_ventilators_at_peak = min(100 * Sidebar.number_of_ventilators / peak_ventilation, 100)

    st.markdown(f"At peak, ** {percent_beds_at_peak:.1f} % ** of people who need a bed in hospital have one")
    st.markdown(f"At peak, ** {percent_ventilators_at_peak:.1f} % ** of people who need a ventilator have one")


if __name__ == "__main__":
    run_app()<|MERGE_RESOLUTION|>--- conflicted
+++ resolved
@@ -9,20 +9,11 @@
 # estimates from https://github.com/midas-network/COVID-19/tree/master/parameter_estimates/2019_novel_coronavirus
 
 
-<<<<<<< HEAD
 class Sidebar:
-    area_population = st.sidebar.number_input(
-        "Population in your area (million)", min_value=1, step=1
-    )
-    number_cases_confirmed = st.sidebar.number_input(
-        "Confirmed cases in your area", min_value=1, step=10
-=======
-@dataclass
-class sidebar:
     country = st.sidebar.selectbox(
-        "What country do you live in?", options=constants.Countries.countries
->>>>>>> c92dbe1f
-    )
+            "What country do you live in?", options=constants.Countries.countries
+        )
+
     transmission_probability = st.sidebar.slider(
         label="Probability of a sick person infecting a susceptible person upon contact",
         min_value=constants.TransmissionRatePerContact.min,
@@ -57,17 +48,13 @@
 
 def run_app():
     st.title("Corona Calculator")
-<<<<<<< HEAD
     st.write("The critical factor for controlling spread is how many others infected people interact with each day. "
              "This has a dramatic effect upon the dynamics of the disease.")
     Sidebar()
-=======
-    sidebar()
-    country = sidebar.country
+    country = Sidebar.country
     number_cases_confirmed = constants.Countries.data[country]["confirmed_cases"]
     population = constants.Countries.data[country]["population"]
 
->>>>>>> c92dbe1f
     sir_model = models.SIRModel(
         Sidebar.transmission_probability,
         Sidebar.contact_rate,
@@ -77,22 +64,14 @@
         constants.AscertainmentRate.default
     )
     death_toll_model = models.DeathTollModel(constants.MortalityRate.default)
-    hospitalization_model = models.HospitalizationModel(constants.HospitalizationRate.default,
-                                                        constants.VentilationRate.default)
     df = models.get_predictions(
         true_cases_estimator,
         sir_model,
         death_toll_model,
-<<<<<<< HEAD
         hospitalization_model,
-        Sidebar.number_cases_confirmed,
-        Sidebar.area_population * 1000000,
-        Sidebar.num_days_for_prediction,
-=======
         number_cases_confirmed,
         population,
         sidebar.num_days_for_prediction,
->>>>>>> c92dbe1f
     )
 
     # Split df into hospital and non-hospital stats
